# Bt Release Notes

For the latest information visit project web site: http://atomashpolskiy.github.io/bt/

## 1.9

#### Date:

### Bug Fixes/Improvements:

* onTorrentStarted called twice [#117](https://github.com/atomashpolskiy/bt/issues/117)
* Add new onMetadataAvailable event (fired after torrent's metadata has been fetched)
<<<<<<< HEAD
* Continuous piece assignments (better request pipelining)
=======
* Allow cookie to be missing in the LSD announce message
* Make sure outgoing messages are never dropped
>>>>>>> 71d96e81

## 1.8

#### Date: 06/14/2019

### New Features:

* UPnP port mapping [#80](https://github.com/atomashpolskiy/bt/issues/80)
* Generate OSGi manifests
* Add bt.data.DataDescriptor.getReader() method for convenient stream-like access to torrent's data

### Bug Fixes/Improvements:

* Outbound data silently discarded at high outgoing rates #94
* Not possible to register consumers for a particular message type from more than one module #100
* Support Base32-encoded info hashes in magnet links

## 1.7

#### Date: 02/26/2018

#### Changes/New Features:

* Support for file selection (aka partial downloads)

#### Bug Fixes/Improvements:

* Avoid creation of unnessary empty dirs when reading from a FileSystemStorageUnit that maps to an absent file
* BEncoder: sort dictionary keys as raw byte sequences, not alphanumerical strings #50
* Randomized rarest-first selector behaves like a sequential selector when peers are seeds #53
* Empty files should not prevent successful verification of torrent's data
* NPE in DefaultChannelPipeline when there are unprocessed leftovers from MSE handshake #57
* Incorrect behavior when the same peer participates in more than one torrent #67

## 1.6

#### Date: 01/27/2018

#### Official BEPs:

* [BEP-14: Local Service Discovery](http://www.bittorrent.org/beps/bep_0014.html)

#### Bug Fixes/Improvements:

* PeerTracker example does not work on Windows
* Allow to selectively enable only a subset of standard extensions, like PEX and LSD
* Re-use native memory messaging buffers between different peer connections
* Check the allowed crypto key size and disable MSE if insufficient [#24](https://github.com/atomashpolskiy/bt/issues/24)

## 1.5

#### Date: 09/26/2017

#### Changes/New Features:

* Introduce a unified, centralized mechanism for publishing/receiving events
* Introduce a processing stage listener mechanism

#### Bug Fixes/Improvements:

* Disallow to set client's runtime other than via Bt factory method
* Introduce module extenders for contributing custom extensions
* Disable BEP-9 metadata exchange for private torrents
* DefaultClient state fix when client is stopped [PR#37](https://github.com/atomashpolskiy/bt/pull/37)
* Announce stats to tracker on start, stop, complete
* Use I/O selector for receiving incoming messages
* Allow to override the number of peers to request from a tracker
* Provide information on creation date and creator of the torrent
* Support empty files

## 1.4.1

#### Date: 08/20/2017

#### Bug Fixes:

* java.lang.IllegalAccessError when instantiating StandaloneClientBuilder from Scala [PR#36](https://github.com/atomashpolskiy/bt/pull/36)

## 1.4

#### Date: 08/14/2017

#### Changes/New Features:

* Choose a specific network interface [#20](https://github.com/atomashpolskiy/bt/issues/20)

##### Bug Fixes/Improvements:

* Use generic java.nio.files interfaces in FileSystemStorage [#21](https://github.com/atomashpolskiy/bt/issues/21) by [Jeremy L. Morris (MorrisLaw)](https://github.com/MorrisLaw)
* Switch integration tests to using in-memory storage [#27](https://github.com/atomashpolskiy/bt/issues/27)
* UDP tracker request contains 0 as the listening port
* Download not starting when using standalone client with private runtime [#34](https://github.com/atomashpolskiy/bt/issues/34)

## 1.3.1

#### Date: 08/11/2017

#### Bug Fixes:

* java.lang.IllegalAccessError when running inside JBoss modules [#32](https://github.com/atomashpolskiy/bt/issues/32)

## 1.3

#### Date: 07/29/2017

#### Official BEPs:

* [BEP-5: DHT Protocol](http://bittorrent.org/beps/bep_0005.html)
* [BEP-9: Extension for Peers to Send Metadata Files](http://bittorrent.org/beps/bep_0009.html)

#### Changes/New Features:

* Added ByteRange for working with binary ranges based on byte arrays and byte buffers
* Support creating torrents from binary representation of info dictionary

#### Bug Fixes/Improvements:

* Introduced notion of torrent processing chain
* Fixed bug in extended protocol (invalid message type id mapping for peers) that sometimes prevented peers from receiving extended messages from Bt
* Reduced dependency on the presence of a torrent; using torrent ID where possible
* Perform peers lookup for active torrents only
* Support HTTPS trackers
* Configurable list of bootstrap DHT nodes
* Configurable MSE private key size
* Headless mode in CLI client (Windows compatibility)
* Fix for occasional UI crashes in CLI client
* Allow to specify the desired log level in CLI client (normal, verbose, trace)

## 1.2

#### Date: 05/24/2017

#### Changes/New Features:

* [Message Stream Encryption](http://wiki.vuze.com/w/Message_Stream_Encryption)
* Added API for retrieving the full list of registered torrents

#### Bug Fixes/Improvements:

* Last block in a chunk is incorrectly marked as complete even when partially written
* Provide info on encryption support, local TCP port and version in extended handshake
* Eliminate self-connections in tests
* Don't specify the recipient of a PEX message in the list of added peers

## 1.1

#### Date: 04/10/2017

#### Changes/New Features:

* Support for auto-loading modules from the classpath
* Enhanced API for building standalone and shared-runtime clients
* Streaming (continuous) piece selectors
* Improvements in piece selection and peer assignments algorithm
* Support for multi-threaded hashing (verification) of torrent data on startup
* Lifecycle binding API improvements; support for asynchronous bindings
* Tools for creating custom protocol tests

#### Bug Fixes/Improvements:

* Torrent processing should not terminate when interaction with the tracker failed
* Announce key can be missing in trackerless torrents
* Failures on receiving unexpected blocks should be optional
* Peer connection occasionally stopped receiving/sending data due to a buffer compaction bug
* Verification tasks should be submitted only for complete pieces
* Chunk descriptor overlapping two files contained no blocks when the latter file was smaller than the leftovers from the former file
* Calculate total size for multi-file torrents
* NPE on UDP message worker shutdown
* Multi-tracker does not announce to next trackers in tier if an exception was thrown
* Querying trackers and other peer sources should be async
* Adaptive message processing interval in message dispatcher to reduce the CPU load
* Speed-up the initial startup by skipping verification if a storage unit is empty and by feeding larger blocks to the digester

## 1.0

#### Date: 01/16/17

#### Features:

* Bencoding parser/encoder
* Validation of arbitrary bencoded documents according to user-provided object models and YAML schemas
* Filesystem-based data back-end, support for providing custom data back-ends
* URL metainfo fetcher, support for providing custom metainfo fetchers
* HTTP and UDP tracker integration
* Multi-tracker support
* Private tracker support
* Standard bittorrent protocol and messaging
* Full support for protocol extensions, including customization of handshake procedure
* Support for providing custom peer sources
* Peer exchange (protocol for p2p exchange of known peers in the swarm)
* Support for custom messaging agents (consumers and producers), both for standard and extended protocols
* Sequential, rarest-first and randomized rarest-first piece selection strategies
* Shared runtime with multiple simultaneous torrent sessions
* Test infrastructure with support for launching peer swarm on localhost to test new features in a real environment

#### Official BEPs:

* [BEP-3: The BitTorrent Protocol Specification](http://bittorrent.org/beps/bep_0003.html)
* [BEP-10: Extension Protocol](http://bittorrent.org/beps/bep_0010.html)
* [BEP-11: Peer Exchange (PEX)](http://bittorrent.org/beps/bep_0011.html)
* [BEP-12: Multitracker metadata extension](http://bittorrent.org/beps/bep_0012.html)
* [BEP-15: UDP Tracker Protocol](http://bittorrent.org/beps/bep_0015.html)
* [BEP-20: Peer ID Conventions](http://bittorrent.org/beps/bep_0020.html)
* [BEP-23: Tracker Returns Compact Peer Lists](http://bittorrent.org/beps/bep_0023.html)
* [BEP-27: Private Torrents](http://bittorrent.org/beps/bep_0027.html)
* [BEP-41: UDP Tracker Protocol Extensions](http://bittorrent.org/beps/bep_0041.html)<|MERGE_RESOLUTION|>--- conflicted
+++ resolved
@@ -10,12 +10,9 @@
 
 * onTorrentStarted called twice [#117](https://github.com/atomashpolskiy/bt/issues/117)
 * Add new onMetadataAvailable event (fired after torrent's metadata has been fetched)
-<<<<<<< HEAD
-* Continuous piece assignments (better request pipelining)
-=======
 * Allow cookie to be missing in the LSD announce message
 * Make sure outgoing messages are never dropped
->>>>>>> 71d96e81
+* Continuous piece assignments (better request pipelining)
 
 ## 1.8
 
